package config

import (
	"flag"
	"fmt"
	"io/ioutil"
	"os"
	"path/filepath"

	"gopkg.in/yaml.v2"

	"github.com/1dustindavis/gorilla/pkg/report"
	"github.com/1dustindavis/gorilla/pkg/version"
)

var (
<<<<<<< HEAD
	// CachePath is the path to a location for temporary storage
=======
	// URL of the web server with all of our files
	URL string
	// URLPackages is the web server with only package files (if needed)
	URLPackages string
	// Manifest is a yaml file with the packages to manage on this node
	Manifest string
	// Catalog is a yaml file with details on the available packages
	Catalog string
	// CachePath is a directory we will use for temporary storage
>>>>>>> 799296c2
	CachePath string
)

// Object to store our configuration
type Object struct {
	URL           string `yaml:"url"`
	URLPackages   string `yaml:"url_packages"`
	Manifest      string `yaml:"manifest"`
	Catalog       string `yaml:"catalog"`
	AppDataPath   string `yaml:"app_data_path"`
	Verbose       bool   `yaml:"verbose,omitempty"`
	Debug         bool   `yaml:"debug,omitempty"`
	AuthUser      string `yaml:"auth_user,omitempty"`
	AuthPass      string `yaml:"auth_pass,omitempty"`
	TLSAuth       bool   `yaml:"tls_auth,omitempty"`
	TLSClientCert string `yaml:"tls_client_cert,omitempty"`
	TLSClientKey  string `yaml:"tls_client_key,omitempty"`
	TLSServerCert string `yaml:"tls_server_cert,omitempty"`
}

// Define flag defaults
var (
	aboutArg       bool
	aboutDefault   = false
	configArg      string
	configDefault  = filepath.Join(os.Getenv("ProgramData"), "gorilla/config.yaml")
	debugArg       bool
	debugDefault   = false
	helpArg        bool
	helpDefault    = false
	verboseArg     bool
	verboseDefault = false
	versionArg     bool
	versionDefault = false
)

const usage = `
Gorilla - Munki-like Application Management for Windows
https://github.com/1dustindavis/gorilla

Usage: gorilla.exe [options]

Options:
-c, -config         path to configuration file in yaml format
-v, -verbose        enable verbose output
-d, -debug          enable debug output
-a, -about          displays the version number and other build info
-V, -version        display the version number
-h, -help           display this help message

`

func init() {
	// Define flag names and defaults here

	// About
	flag.BoolVar(&aboutArg, "about", aboutDefault, "")
	flag.BoolVar(&aboutArg, "a", aboutDefault, "")
	// Config
	flag.StringVar(&configArg, "config", configDefault, "")
	flag.StringVar(&configArg, "c", configDefault, "")
	// Debug
	flag.BoolVar(&debugArg, "debug", debugDefault, "")
	flag.BoolVar(&debugArg, "d", debugDefault, "")
	// Help
	flag.BoolVar(&helpArg, "help", helpDefault, "")
	flag.BoolVar(&helpArg, "h", helpDefault, "")
	// Verbose
	flag.BoolVar(&verboseArg, "verbose", verboseDefault, "")
	flag.BoolVar(&verboseArg, "v", verboseDefault, "")
	// Version
	flag.BoolVar(&versionArg, "version", versionDefault, "")
	flag.BoolVar(&versionArg, "V", versionDefault, "")
}

// Use a fake function so we can override when testing
var osExit = os.Exit

func parseArguments() (string, bool, bool) {
	// Get the command line args
	flag.Parse()
	if helpArg {
		version.Print()
		fmt.Print(usage)
		osExit(0)
	}
	if versionArg {
		version.Print()
		osExit(0)
	}
	if aboutArg {
		version.PrintFull()
		osExit(0)
	}

	return configArg, verboseArg, debugArg
}

// Current is a global struct to store our configuration in
var Current Object

// Get retrieves and then stores the local configuration
func Get() {

	configPath, verbose, debug := parseArguments()

	// Get the config at configpath and return a config.Object
	configFile, err := ioutil.ReadFile(configPath)
	if err != nil {
		fmt.Println("Unable to read configuration file: ", err)
		os.Exit(1)
	}
	err = yaml.Unmarshal(configFile, &Current)
	if err != nil {
		fmt.Println("Unable to parse yaml configuration: ", err)
		os.Exit(1)
	}
	// If URL wasnt provided, exit
	if Current.URL == "" {
		fmt.Println("Invalid configuration - URL: ", err)
		os.Exit(1)
	}
	// If Manifest wasnt provided, exit
	if Current.Manifest == "" {
		fmt.Println("Invalid configuration - Manifest: ", err)
		os.Exit(1)
	}
	// If AppDataPath wasn't provided, configure a default
	if Current.AppDataPath == "" {
		Current.AppDataPath = filepath.Join(os.Getenv("ProgramData"), "gorilla/")
	}
	// Set the verbosity
	if verbose == true && !Current.Verbose {
		Current.Verbose = true
	}
	// Set the debug and verbose
	if debug == true && !Current.Debug {
		Current.Debug = true
		Current.Verbose = true
	}

<<<<<<< HEAD
	// Set the cache path
	CachePath = filepath.Join(Current.AppDataPath, "cache")
=======
	// Set global variables
	URL = configuration.URL
	URLPackages = configuration.URLPackages
	Manifest = configuration.Manifest
	Catalog = configuration.Catalog
	CachePath = configuration.CachePath
	Verbose = configuration.Verbose
	Debug = configuration.Debug
	AuthUser = configuration.AuthUser
	AuthPass = configuration.AuthPass
	TLSAuth = configuration.TLSAuth
	TLSClientCert = configuration.TLSClientCert
	TLSClientKey = configuration.TLSClientKey
	TLSServerCert = configuration.TLSServerCert
>>>>>>> 799296c2

	// Add to GorillaReport
	report.Items["Manifest"] = Current.Manifest
	report.Items["Catalog"] = Current.Catalog

	return
}<|MERGE_RESOLUTION|>--- conflicted
+++ resolved
@@ -14,9 +14,6 @@
 )
 
 var (
-<<<<<<< HEAD
-	// CachePath is the path to a location for temporary storage
-=======
 	// URL of the web server with all of our files
 	URL string
 	// URLPackages is the web server with only package files (if needed)
@@ -26,7 +23,6 @@
 	// Catalog is a yaml file with details on the available packages
 	Catalog string
 	// CachePath is a directory we will use for temporary storage
->>>>>>> 799296c2
 	CachePath string
 )
 
@@ -168,10 +164,6 @@
 		Current.Verbose = true
 	}
 
-<<<<<<< HEAD
-	// Set the cache path
-	CachePath = filepath.Join(Current.AppDataPath, "cache")
-=======
 	// Set global variables
 	URL = configuration.URL
 	URLPackages = configuration.URLPackages
@@ -186,7 +178,6 @@
 	TLSClientCert = configuration.TLSClientCert
 	TLSClientKey = configuration.TLSClientKey
 	TLSServerCert = configuration.TLSServerCert
->>>>>>> 799296c2
 
 	// Add to GorillaReport
 	report.Items["Manifest"] = Current.Manifest
